from datetime import datetime

from houdini import handlers
from houdini.constants import ClientType
<<<<<<< HEAD
from houdini.data.item import Item
from houdini.data.igloo import Furniture, Igloo
from houdini.data import db
from houdini.data.redemption import RedemptionCode, RedemptionAwardCard, RedemptionAwardFlooring, \
    RedemptionAwardFurniture, RedemptionAwardIgloo, RedemptionAwardItem, RedemptionAwardLocation,\
    RedemptionAwardPuffle, RedemptionAwardPuffleItem, PenguinRedemptionBook, PenguinRedemptionCode

import random
from datetime import datetime
=======
from houdini.data import db
from houdini.data.redemption import PenguinRedemptionBook, PenguinRedemptionCode, RedemptionAwardCard, \
    RedemptionAwardFlooring, RedemptionAwardFurniture, RedemptionAwardIgloo, RedemptionAwardItem, \
    RedemptionAwardLocation, RedemptionAwardPuffle, RedemptionAwardPuffleItem, RedemptionCode
from houdini.handlers import XTPacket
>>>>>>> 3a783194


@handlers.handler(XTPacket('rjs', ext='red'), pre_login=True, client=ClientType.Vanilla)
@handlers.allow_once
async def handle_join_redemption_server_vanilla(p, credentials: str, confirmation_hash: str, lang: str):
    pid, _, username, login_key, rdnk, approved, rejected = credentials.split('|')

    if login_key != p.login_key:
        return await p.close()

    tr = p.server.redis.multi_exec()
    tr.setex(f'{username}.lkey', p.server.config.auth_ttl, login_key)
    tr.setex(f'{username}.ckey', p.server.config.auth_ttl, confirmation_hash)
    await tr.execute()

    redeemed_books = await PenguinRedemptionBook.query.where(PenguinRedemptionBook.penguin_id == p.id).gino.all()
    await p.send_xt('rjs', ','.join(str(redeemed_book.book_id) for redeemed_book in redeemed_books), 'houdini',
                    int(p.is_member))


@handlers.handler(XTPacket('rsc', ext='red'), pre_login=True)
@handlers.depends_on_packet(XTPacket('rjs', ext='red'))
async def handle_code(p, redemption_code: str):
    query = RedemptionCode.distinct(RedemptionCode.id)\
        .load(cards=RedemptionAwardCard.distinct(RedemptionAwardCard.card_id),
              items=RedemptionAwardItem.distinct(RedemptionAwardItem.item_id),
              furniture=RedemptionAwardFurniture.distinct(RedemptionAwardFurniture.furniture_id),
              igloos=RedemptionAwardIgloo.distinct(RedemptionAwardIgloo.igloo_id),
              locations=RedemptionAwardLocation.distinct(RedemptionAwardLocation.location_id),
              puffles=RedemptionAwardPuffle.distinct(RedemptionAwardPuffle.puffle_id),
              puffle_items=RedemptionAwardPuffleItem.distinct(RedemptionAwardPuffleItem.puffle_item_id)
              )\
        .query.where(RedemptionCode.code == redemption_code)
    code = await query.gino.all()
    awards = []

    if code[0] is None:
        return await p.send_error(720)

    if code[0].uses is not None:
        redeemed_count = await db.select([db.func.count(PenguinRedemptionCode.code_id)]).where(
            PenguinRedemptionCode.code_id == code[0].id).gino.scalar()

        if redeemed_count >= code[0].uses:
            return await p.send_error(721)

    penguin_redeemed = await PenguinRedemptionCode.query.where((PenguinRedemptionCode.code_id == code[0].id) &
                                                               (PenguinRedemptionCode.penguin_id == p.id)).gino.scalar()
    if penguin_redeemed:
        return await p.send_error(721)

    if code[0].expires is not None and code[0].expires < datetime.now():
        return await p.send_error(726)

    if code[0].type == 'CATALOG':
        num_redeemed_codes = await PenguinRedemptionCode.join(RedemptionCode).count().where(
            (PenguinRedemptionCode.penguin_id == p.id) & (RedemptionCode.type == 'CATALOG')
        ).gino.scalar()
        owned_ids = ','.join((str(item) for item in p.server.items.treasure if item in p.inventory))
        return await p.send_xt('rsc', 'treasurebook', 3, owned_ids, num_redeemed_codes)

    if code[0].type == 'INNOCENT':
        innocent_redeemed_items = { item for item in p.server.items.innocent if item.id in p.inventory }
        innocent_redeemed_furniture = { item for item in p.server.furniture.innocent if item.id in p.furniture }
        innocent_redeemed = innocent_redeemed_items.union(innocent_redeemed_furniture)
        innocent_items = set(p.server.items.innocent + p.server.furniture.innocent)

        innocent_remaining = innocent_items - innocent_redeemed

        choices = random.sample(innocent_remaining, min(len(innocent_remaining), 3))
        if len(innocent_redeemed) + 3 == len(innocent_items):
            choices.append(p.server.igloos[53])
        for item in choices:
            if type(item) is Item:
                awards.append(str(item.id))
                await p.add_inventory(item, notify=False)
            elif type(item) is Igloo:
                awards.append('g' + str(item.id))
                await p.add_igloo(item, notify=False)
            elif type(item) is Furniture:
                awards.append('f' + str(item.id))
                await p.add_furniture(item, notify=False)

        await PenguinRedemptionCode.create(penguin_id=p.id, code_id=code[0].id)

        return await p.send_xt('rsc', 'INNOCENT', ','.join(map(str, awards)), 
                            len(innocent_redeemed) + len(choices), 
                            len(innocent_items))
    if code[0].type == 'GOLDEN':
        return await p.send_xt('rsc', 'GOLDEN', p.ninja_rank, p.fire_ninja_rank, p.water_ninja_rank, 0,
                        int(p.fire_ninja_rank > 0), int(p.water_ninja_rank > 0), 0)

    if code[0].type == 'CARD':
        for award in code[0].cards:
            awards.append(str(award.card_id))
            await p.add_card(p.server.cards[award.card_id])

    else:
        if code[0].items:
            for award in code[0].items:
                awards.append(str(award.item_id))
                await p.add_inventory(p.server.items[award.item_id], notify=False)
            
        if code[0].furniture:
            for award in code[0].furniture:
                awards.append('f'+str(award.furniture_id))
                await p.add_furniture(p.server.furniture[award.furniture_id], notify=False)

        if code[0].igloos:
            for award in code[0].igloos:
                awards.append('g'+str(award.igloo_id))
                await p.add_igloo(p.server.igloos[award.igloo_id], notify=False)

        if code[0].locations:
            for award in code[0].locations:
                awards.append('loc'+str(award.location_id))
                await p.add_location(p.server.locations[award.location_id], notify=False)
        
        if code[0].flooring:
            for award in code[0].flooring:
                awards.append('flr'+str(award.flooring_id))
                await p.add_flooring(p.server.flooring[award.flooring_id], notify=False)
            
        if code[0].puffles:
            for award in code[0].puffles:
                awards.append('p'+str(award.puffle_id))
        
        if code[0].puffle_items:
            for award in code[0].puffle_items:
                awards.append('pi'+str(award.puffle_item_id))
                await p.add_puffle_item(p.server.puffle_items[award.puffle_item_id], notify=False)


        await PenguinRedemptionCode.create(penguin_id=p.id, code_id=code[0].id)
        await p.update(coins=p.coins + code[0].coins).apply()
        coins = "" if code[0].coins == 0 else code[0].coins
        return await p.send_xt('rsc', code[0].type, ','.join(map(str, awards)), coins)


@handlers.handler(XTPacket('rsgc', ext='red'), pre_login=True)
@handlers.depends_on_packet(XTPacket('rsc', ext='red'))
async def handle_golden_choice(p, redemption_code: str, choice: int):    
    query = RedemptionCode.distinct(RedemptionCode.id)\
        .load(cards=RedemptionAwardCard.distinct(RedemptionAwardCard.card_id),
              items=RedemptionAwardItem.distinct(RedemptionAwardItem.item_id),
              furniture=RedemptionAwardFurniture.distinct(RedemptionAwardFurniture.furniture_id),
              igloos=RedemptionAwardIgloo.distinct(RedemptionAwardIgloo.igloo_id),
              locations=RedemptionAwardLocation.distinct(RedemptionAwardLocation.location_id),
              puffles=RedemptionAwardPuffle.distinct(RedemptionAwardPuffle.puffle_id),
              puffle_items=RedemptionAwardPuffleItem.distinct(RedemptionAwardPuffleItem.puffle_item_id)
              )\
        .query.where(RedemptionCode.code == redemption_code)
    code = await query.gino.all()

    if len(code[0].cards) < 6:
        return await p.close()

    penguin_redeemed = await PenguinRedemptionCode.query.where((PenguinRedemptionCode.code_id == code[0].id) & (PenguinRedemptionCode.penguin_id == p.id)).gino.scalar()

    if penguin_redeemed:
        return await p.close()

    if choice == 1:
        



    
    
<|MERGE_RESOLUTION|>--- conflicted
+++ resolved
@@ -2,24 +2,16 @@
 
 from houdini import handlers
 from houdini.constants import ClientType
-<<<<<<< HEAD
 from houdini.data.item import Item
 from houdini.data.igloo import Furniture, Igloo
-from houdini.data import db
-from houdini.data.redemption import RedemptionCode, RedemptionAwardCard, RedemptionAwardFlooring, \
-    RedemptionAwardFurniture, RedemptionAwardIgloo, RedemptionAwardItem, RedemptionAwardLocation,\
-    RedemptionAwardPuffle, RedemptionAwardPuffleItem, PenguinRedemptionBook, PenguinRedemptionCode
-
-import random
-from datetime import datetime
-=======
 from houdini.data import db
 from houdini.data.redemption import PenguinRedemptionBook, PenguinRedemptionCode, RedemptionAwardCard, \
     RedemptionAwardFlooring, RedemptionAwardFurniture, RedemptionAwardIgloo, RedemptionAwardItem, \
     RedemptionAwardLocation, RedemptionAwardPuffle, RedemptionAwardPuffleItem, RedemptionCode
 from houdini.handlers import XTPacket
->>>>>>> 3a783194
 
+import random
+from datetime import datetime
 
 @handlers.handler(XTPacket('rjs', ext='red'), pre_login=True, client=ClientType.Vanilla)
 @handlers.allow_once
@@ -181,9 +173,6 @@
     if penguin_redeemed:
         return await p.close()
 
-    if choice == 1:
-        
-
 
 
     
