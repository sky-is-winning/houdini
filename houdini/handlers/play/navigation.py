--- conflicted
+++ resolved
@@ -30,19 +30,14 @@
     spawn = random.choice(p.server.spawn_rooms)
     await spawn.add_penguin(p)
 
-<<<<<<< HEAD
     await p.data.load_inventories()
     p.joined_world = True
+
+    p.server.penguins_by_id[p.data.id] = p
 
 
 @handlers.handler(XTPacket('j', 'jr'))
 @handlers.cooldown(1)
 async def handle_join_room(p, room: RoomConverter, x: int, y: int):
     p.x, p.y = x, y
-    await p.join_room(room)
-=======
-    await p.load()
-    p.joined_world = True
-
-    p.server.penguins_by_id[p.data.id] = p
->>>>>>> 5e6102b1
+    await p.join_room(room)