<<<<<<< HEAD
from houdini.data import db, AbstractDataCollection
from functools import cached_property
=======
from houdini.data import AbstractDataCollection, db

>>>>>>> 3a783194

class Flooring(db.Model):
    __tablename__ = 'flooring'

    id = db.Column(db.Integer, primary_key=True)
    name = db.Column(db.String(50))
    cost = db.Column(db.Integer, nullable=False, server_default=db.text("0"))
    patched = db.Column(db.Boolean, nullable=False, server_default=db.text("false"))
    legacy_inventory = db.Column(db.Boolean, nullable=False, server_default=db.text("false"))
    vanilla_inventory = db.Column(db.Boolean, nullable=False, server_default=db.text("false"))


class Furniture(db.Model):
    __tablename__ = 'furniture'

    id = db.Column(db.Integer, primary_key=True)
    name = db.Column(db.String(50), nullable=False)
    type = db.Column(db.SmallInteger, nullable=False, server_default=db.text("1"))
    sort = db.Column(db.SmallInteger, nullable=False, server_default=db.text("1"))
    cost = db.Column(db.Integer, nullable=False, server_default=db.text("0"))
    member = db.Column(db.Boolean, nullable=False, server_default=db.text("false"))
    patched = db.Column(db.Boolean, nullable=False, server_default=db.text("false"))
    legacy_inventory = db.Column(db.Boolean, nullable=False, server_default=db.text("false"))
    vanilla_inventory = db.Column(db.Boolean, nullable=False, server_default=db.text("false"))
    bait = db.Column(db.Boolean, nullable=False, server_default=db.text("false"))
    max_quantity = db.Column(db.SmallInteger, nullable=False, server_default=db.text("100"))
    innocent = db.Column(db.Boolean, nullable=False, server_default=db.text("false"))



class Igloo(db.Model):
    __tablename__ = 'igloo'

    id = db.Column(db.Integer, primary_key=True)
    name = db.Column(db.String(50), nullable=False)
    cost = db.Column(db.SmallInteger, nullable=False, server_default=db.text("0"))
    patched = db.Column(db.Boolean, nullable=False, server_default=db.text("false"))
    legacy_inventory = db.Column(db.Boolean, nullable=False, server_default=db.text("false"))
    vanilla_inventory = db.Column(db.Boolean, nullable=False, server_default=db.text("false"))


class IglooFurniture(db.Model):
    __tablename__ = 'igloo_furniture'

    igloo_id = db.Column(db.ForeignKey('penguin_igloo_room.id', ondelete='CASCADE', onupdate='CASCADE'),
                         primary_key=True, nullable=False, index=True)
    furniture_id = db.Column(db.ForeignKey('furniture.id', ondelete='CASCADE', onupdate='CASCADE'), primary_key=True,
                             nullable=False)
    x = db.Column(db.SmallInteger, primary_key=True, nullable=False, server_default=db.text("0"))
    y = db.Column(db.SmallInteger, primary_key=True, nullable=False, server_default=db.text("0"))
    frame = db.Column(db.SmallInteger, primary_key=True, nullable=False, server_default=db.text("0"))
    rotation = db.Column(db.SmallInteger, primary_key=True, nullable=False, server_default=db.text("0"))


class IglooLike(db.Model):
    __tablename__ = 'igloo_like'

    igloo_id = db.Column(db.ForeignKey('penguin_igloo_room.id', ondelete='CASCADE', onupdate='CASCADE'),
                         primary_key=True, nullable=False)
    player_id = db.Column(db.ForeignKey('penguin.id', ondelete='CASCADE', onupdate='CASCADE'), primary_key=True,
                          nullable=False)
    count = db.Column(db.SmallInteger, nullable=False, server_default=db.text("1"))
    date = db.Column(db.DateTime, nullable=False, server_default=db.text("now()"))


class Location(db.Model):
    __tablename__ = 'location'

    id = db.Column(db.Integer, primary_key=True)
    name = db.Column(db.String(50), nullable=False)
    cost = db.Column(db.Integer, nullable=False, server_default=db.text("0"))
    patched = db.Column(db.Boolean, nullable=False, server_default=db.text("false"))
    legacy_inventory = db.Column(db.Boolean, nullable=False, server_default=db.text("false"))
    vanilla_inventory = db.Column(db.Boolean, nullable=False, server_default=db.text("false"))


class PenguinIgloo(db.Model):
    __tablename__ = 'penguin_igloo'

    penguin_id = db.Column(db.ForeignKey('penguin.id', ondelete='CASCADE', onupdate='CASCADE'), primary_key=True,
                           nullable=False)
    igloo_id = db.Column(db.ForeignKey('igloo.id', ondelete='CASCADE', onupdate='CASCADE'), primary_key=True,
                         nullable=False)


class PenguinLocation(db.Model):
    __tablename__ = 'penguin_location'

    penguin_id = db.Column(db.ForeignKey('penguin.id', ondelete='CASCADE', onupdate='CASCADE'), primary_key=True,
                           nullable=False)
    location_id = db.Column(db.ForeignKey('location.id', ondelete='CASCADE', onupdate='CASCADE'), primary_key=True,
                            nullable=False)


class PenguinFurniture(db.Model):
    __tablename__ = 'penguin_furniture'

    penguin_id = db.Column(db.ForeignKey('penguin.id', ondelete='CASCADE', onupdate='CASCADE'), primary_key=True,
                           nullable=False)
    furniture_id = db.Column(db.ForeignKey('furniture.id', ondelete='CASCADE', onupdate='CASCADE'), primary_key=True,
                             nullable=False)
    quantity = db.Column(db.SmallInteger, nullable=False, server_default=db.text("1"))


class PenguinFlooring(db.Model):
    __tablename__ = 'penguin_flooring'

    penguin_id = db.Column(db.ForeignKey('penguin.id', ondelete='CASCADE', onupdate='CASCADE'), primary_key=True,
                           nullable=False)
    flooring_id = db.Column(db.ForeignKey('flooring.id', ondelete='CASCADE', onupdate='CASCADE'), primary_key=True,
                            nullable=False)


class IglooCollection(AbstractDataCollection):
    __model__ = Igloo
    __indexby__ = 'id'
    __filterby__ = 'id'


class PenguinIglooCollection(AbstractDataCollection):
    __model__ = PenguinIgloo
    __indexby__ = 'igloo_id'
    __filterby__ = 'penguin_id'


class LocationCollection(AbstractDataCollection):
    __model__ = Location
    __indexby__ = 'id'
    __filterby__ = 'id'


class PenguinLocationCollection(AbstractDataCollection):
    __model__ = PenguinLocation
    __indexby__ = 'location_id'
    __filterby__ = 'penguin_id'


class FurnitureCollection(AbstractDataCollection):
    __model__ = Furniture
    __indexby__ = 'id'
    __filterby__ = 'id'

    @cached_property
    def innocent(self):
        return [item for item in self.values() if item.innocent]


class PenguinFurnitureCollection(AbstractDataCollection):
    __model__ = PenguinFurniture
    __indexby__ = 'furniture_id'
    __filterby__ = 'penguin_id'


class FlooringCollection(AbstractDataCollection):
    __model__ = Flooring
    __indexby__ = 'id'
    __filterby__ = 'id'


class PenguinFlooringCollection(AbstractDataCollection):
    __model__ = PenguinFlooring
    __indexby__ = 'flooring_id'
    __filterby__ = 'penguin_id'<|MERGE_RESOLUTION|>--- conflicted
+++ resolved
@@ -1,10 +1,5 @@
-<<<<<<< HEAD
-from houdini.data import db, AbstractDataCollection
+from houdini.data import AbstractDataCollection, db
 from functools import cached_property
-=======
-from houdini.data import AbstractDataCollection, db
-
->>>>>>> 3a783194
 
 class Flooring(db.Model):
     __tablename__ = 'flooring'
